--- conflicted
+++ resolved
@@ -58,12 +58,9 @@
 import re
 import string
 import subprocess
-<<<<<<< HEAD
+import sys
 from aiodecorators import Semaphore
-=======
-import sys
 from io import StringIO
->>>>>>> 2390d57f
 from pathlib import Path
 from typing import Callable, Generator, List, Literal, Optional, Union, Sequence
 
@@ -104,8 +101,6 @@
 
 
 ################################################################################
-<<<<<<< HEAD
-=======
 # Parser
 ################################################################################
 
@@ -388,14 +383,70 @@
 
 
 ################################################################################
->>>>>>> 2390d57f
 # Globals
 ################################################################################
 
 
 __all__ = ["cleanup_sims"]
 _dryrun = True
-
+_this_module = sys.modules[__name__]
+
+# add the command line usage
+with Capturing() as output:
+    parser.print_help()
+output = "\n".join(output)
+_this_module.__doc__ += f"""# Command line usage:
+
+```raw
+{output}
+```
+
+"""
+
+_this_module.__doc__ += f"""# Python API
+
+## Example
+
+
+```python
+from sim_cleanup import sim_cleanup
+
+dir1 = "/path/to/directory/./with/nested/sim/folders"
+dir2 = "/another/directory/with/nested/./sim/folders"
+out_dir = "/path/to/output"
+
+sim_cleanup(
+    directories=[dir1, dir2],
+    out_dir=out_dir,
+    dt=10,
+    max_time=10000,
+    create_pdb=True,
+)
+
+# output dirs:
+# out_dir1 = "/path/to/output/with/nested/sim/folders"
+# out_dir2 = "/path/to/output/sim/folders"
+
+```
+
+
+## Call signature
+
+Click here: `cleanup_sims`
+
+"""
+
+# add the unittest stuff
+test_module = Path(__file__).resolve().parent.parent / "tests/test_sim_cleanup.py"
+if test_module.is_file():
+    import ast
+
+    tree = ast.parse(test_module.read_text())
+    _this_module.__doc__ += ast.get_docstring(tree)
+
+
+# reset the argparser
+parser.formatter_class = argparse.HelpFormatter
 
 ################################################################################
 # Util classes
@@ -435,7 +486,7 @@
     version: Optional[str] = "2020.6",
     cuda: Optional[bool] = True,
     AVX512: Optional[bool] = False,
-) -> None:
+) -> None: # pragma: no cover
     """Updates the current environment variables specified by a GMXRC.bash
 
     Keyword Args:
@@ -493,7 +544,7 @@
         )
 
 
-def shell_source(script: str):
+def shell_source(script: str): # pragma: no cover
     """Sometime you want to emulate the action of "source" in bash,
     settings some environment variables. Here is a way to do it.
 
@@ -553,13 +604,8 @@
 
 
 def map_in_and_out_files(
-<<<<<<< HEAD
     directories: Union[List[str]. List[List[str]]],
-    out_dir: Union[str, Path],
-=======
-    directories: Union[List[str]],
     out_dir: Optional[Union[str, Path]] = None,
->>>>>>> 2390d57f
     x: str = "traj_comp.xtc",
     pbc: Literal["mol", "res", "atom", "nojump", "cluster", "whole", "none"] = "none",
     deffnm: Optional[str] = None,
@@ -579,11 +625,17 @@
         x = deffnm + ".xtc"
     base_filename = x.split(".")[0]
 
+    # fill the dict
     for directory in directories:
-<<<<<<< HEAD
         if isinstance(directory, list):
             mapped_sims |= map_in_and_out_files(directory, out_dir, x, pbc, deffnm, trjcat, combine=True)
             continue
+
+        # decide on out_dir
+        if out_dir is None:
+            out_dir_ = Path(directory)
+        else:
+            out_dir_ = Path(out_dir)
 
         # the key dir is Path(directory) when files should not be combined
         # else it is the first dir in directories
@@ -597,16 +649,6 @@
             mapped_sims[key_dir] = {}
 
         # if trjcat the temporary output files will be in the parent dir
-=======
-        mapped_sims[Path(directory)] = {}
-
-        # decide on out_dir
-        if out_dir is None:
-            out_dir_ = Path(directory)
-        else:
-            out_dir_ = Path(out_dir)
-
->>>>>>> 2390d57f
         if trjcat:
             # if trjcat put the "temporary files" into the parent dir.
             if "_comp" in base_filename:
@@ -618,8 +660,6 @@
                 / directory.split("/./")[1]
                 / f"{cat_base_filename}_{pbc}.xtc"
             )
-<<<<<<< HEAD
-            out_dir_ = Path(directory).parent
             mapped_sims[key_dir]["trjcat"] = out_file
         else:
             mapped_sims[key_dir]["trjcat"] = False
@@ -627,28 +667,17 @@
         if not combine:
             mapped_sims[key_dir] = {}
         mapped_sims[key_dir]["trjcat"] = out_file
+
+        # discover files
         files = list(Path(directory).glob(x.replace(".xtc", "*.xtc")))
-=======
-            mapped_sims[Path(directory)]["trjcat"] = out_file
-        else:
-            mapped_sims[Path(directory)]["trjcat"] = False
-
-        # discover files
-        files = Path(directory).glob(x.replace(".xtc", "*.xtc"))
->>>>>>> 2390d57f
         p = re.compile(x.rstrip(".xtc") + r"(.xtc|.part\d{4}.xtc)")
         files = filter(lambda x: p.search(str(x)) is not None, files)
         files = list(parts_and_copies_generator(files))
 
         # if only one sim, put that into output. No cat
         if len(files) == 1:
-<<<<<<< HEAD
             mapped_sims[Pkey_dir]["trjcat"] = False
-            out_dir_ = Path(out_dir)
-=======
-            mapped_sims[Path(directory)]["trjcat"] = False
-
->>>>>>> 2390d57f
+
             file = files[0]
             if "/./" in str(directory):
                 out_file = out_dir_ / directory.split("/./")[1]
@@ -859,7 +888,6 @@
         f"dt: {data['dt']} ps."
     )
     return {file: command}
-
 
 def check_for_right_false_times_coords(
     metadata: dict[str, np.ndarray],
@@ -2327,24 +2355,15 @@
 
 
 def cleanup_sims(
-<<<<<<< HEAD
     directories: Union[List[str], List[List[str]]],
-    out_dir: Union[str, Path],
-=======
-    directories: List[str],
     out_dir: Optional[Union[str, Path]] = None,
->>>>>>> 2390d57f
     dt: int = -1,
     max_time: int = -1,
     n_atoms: int = -1,
     s: str = "topol.tpr",
     x: str = "traj_comp.xtc",
-<<<<<<< HEAD
-    pbc: Literal["none", "mol", "res", "atom", "nojump", "cluster", "whole"] = "none",
+    pbc: Literal["mol", "res", "atom", "nojump", "cluster", "whole", "none"] = "none",
     ur: Literal["rect", "tric", "compact"] = "rect",
-=======
-    pbc: Literal["mol", "res", "atom", "nojump", "cluster", "whole", "none"] = "none",
->>>>>>> 2390d57f
     center: bool = False,
     output_group_and_center: Union[str, int] = 1,
     deffnm: Optional[str] = None,
@@ -2360,7 +2379,7 @@
     dry_run: bool = False,
     acceptable_drift: float = 0.0025,
     logfile: Optional[Path] = Path("sim_cleanup.log"),
-    loglevel: int = logging.WARNING,
+    loglevel: int = logging.INFO,
 ) -> None:
     """Cleans up your messy simulations.
     
@@ -2539,6 +2558,8 @@
     pbcs_ = ["mol", "res", "atom", "nojump", "cluster", "whole", "none"]
     if not pbc in pbcs_:
         raise Exception(f"Please choose one of {pbcs_} for `pbc`")
+    if pbc == "None":
+        pbc = None
 
     # get the logger
     logger = _get_logger(logfile, singular=True, loglevel=loglevel)
@@ -2753,7 +2774,6 @@
         )
 
     if clean_copies:
-<<<<<<< HEAD
         for sim_plan in plans:
             if "trjcat" in sim_plan:
                 output_dir = sim_plan["trjcat"]["out_file"].parent
@@ -2770,15 +2790,6 @@
                     f"I would normally delete the file {file}, but the "
                     f"feature is not tested."
                     )
-=======
-        logger.info("Clean copies currently deprecated.")
-        # copy_files = list(list(sims.values())[0].parent.glob("#*"))
-        # logger.debug(
-        #     f"Deleting {len(copy_files)} copy files (filenames like this: {copy_files[0]})"
-        # )
-        # for f in copy_files:
-        #     f.unlink()
->>>>>>> 2390d57f
 
     logger.info("All finished. Rejoice.")
 
